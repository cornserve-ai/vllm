--- conflicted
+++ resolved
@@ -56,11 +56,12 @@
 from vllm.v1.worker.block_table import BlockTable
 from vllm.v1.worker.gpu_input_batch import CachedRequestState, InputBatch
 from vllm.v1.worker.lora_model_runner_mixin import LoRAModelRunnerMixin
+
+from .utils import (gather_mm_placeholders, sanity_check_mm_encoder_outputs,
+                    scatter_mm_placeholders)
+
 from cornserve.sidecar.api import Sidecar
 from cornserve.sidecar.schema import SidecarConfig
-
-from .utils import (gather_mm_placeholders, sanity_check_mm_encoder_outputs,
-                    scatter_mm_placeholders)
 
 if TYPE_CHECKING:
     import xgrammar as xgr
@@ -89,6 +90,7 @@
         self.speculative_config = vllm_config.speculative_config
         self.prompt_adapter_config = vllm_config.prompt_adapter_config
         self.observability_config = vllm_config.observability_config
+        self.cornserve_config = vllm_config.cornserve_config
 
         from vllm.model_executor.models.utils import set_cpu_offload_max_bytes
         set_cpu_offload_max_bytes(
@@ -118,44 +120,7 @@
         self.hidden_size = model_config.get_hidden_size()
         self.attention_chunk_size = model_config.attention_chunk_size
 
-<<<<<<< HEAD
-        self.cornserve_config = vllm_config.cornserve_config
-
-        self.sidecar_reader = None
-        if self.cornserve_config:
-            self.sidecar_reader = Sidecar(
-                SidecarConfig(
-                    sidecar_rank= self.cornserve_config.sidecars[0],
-                    group = self.cornserve_config.sidecars,
-                    recv_tensor_shape = (-1, self.hidden_size),
-                    recv_tensor_dtype = self.dtype,
-
-                )
-            )
-
-        self.attn_backend = get_attn_backend(
-            self.head_size,
-            self.dtype,
-            self.kv_cache_dtype,
-            self.block_size,
-            self.model_config.is_attention_free,
-            use_mla=self.model_config.use_mla,
-        )
-        if self.attn_backend is None:
-            error_msg = (
-                f"Error with get_att_backend: {self.head_size=}, "
-                f"{self.dtype=}, {self.kv_cache_dtype=}, {self.block_size=}, "
-                f"{self.model_config.is_attention_free=}, "
-                f"{self.model_config.use_mla=}")
-            logger.error(error_msg)
-            raise NotImplementedError(
-                "Non-Attention backend is not supported by V1 GPUModelRunner.")
-
-        self.attn_metadata_builder = self.attn_backend.get_builder_cls()(
-            weakref.proxy(self))
-=======
         self.cascade_attn_enabled = not self.model_config.disable_cascade_attn
->>>>>>> dc1440cf
 
         # Multi-modal data support
         self.mm_registry = MULTIMODAL_REGISTRY
@@ -168,6 +133,18 @@
         )
         self.max_num_encoder_input_tokens = encoder_compute_budget
         self.encoder_cache_size = encoder_cache_size
+
+        # Cornserve
+        if self.cornserve_config:
+            self.sidecar_reader = Sidecar(
+                SidecarConfig(
+                    sidecar_rank= self.cornserve_config.sidecar_ranks[0],
+                    group = self.cornserve_config.sidecar_ranks,
+                    recv_tensor_shape = (-1, self.hidden_size),
+                    recv_tensor_dtype = self.dtype,
+
+                )
+            )
 
         # Sampler
         self.sampler = Sampler()
@@ -925,58 +902,102 @@
         )
         return metadata
 
-<<<<<<< HEAD
-    def _get_encoder_outputs(
-            self,
-            scheduler_output: "SchedulerOutput",
-    ) -> None:
+    def _get_encoder_outputs(self, scheduler_output: "SchedulerOutput") -> None:
         scheduled_encoder_inputs = scheduler_output.scheduled_encoder_inputs
         if not scheduled_encoder_inputs:
             return
 
-        req_input_ids: list[tuple[str, int]] = []
+        req_ids_pos: list[tuple[str, int, PlaceholderRange]] = []
         encoder_outputs = []
         for req_id, encoder_input_ids in scheduled_encoder_inputs.items():
             req_state = self.requests[req_id]
             for input_id in encoder_input_ids:
-                req_input_ids.append((req_id, input_id))
+                req_ids_pos.append((req_id, input_id, req_state.mm_positions[input_id]))
                 pos_info = req_state.mm_positions[input_id]
-                num_tokens = pos_info["length"]
-
-                if "data_ids" in req_state.mm_inputs[input_id] and len(req_state.mm_inputs[input_id]["data_ids"]) > 0:
-                    data_id = req_state.mm_inputs[input_id]["data_ids"][0]
-                    id = str(data_id)
-                    logger.info("CORNSERVE trying to read %s", id)
+                num_tokens = pos_info.length if pos_info.is_embed is None else int(sum(pos_info.is_embed))
+                if pos_info.data_id:
+                    logger.info("Cornserve: trying to read %s", pos_info.data_id)
                     received_num_tokens = 0
                     if self.sidecar_reader:
-                        output = self.sidecar_reader.read(id).to(self.device)
+                        output = self.sidecar_reader.recv_sync(pos_info.data_id).to(self.device)
                         received_num_tokens = output.size(0)
-                        logger.info("CORNSERVE expecting %d received %d", num_tokens, received_num_tokens)
+                        logger.info(
+                            "Cornserve: expecting %d tokens received %d",
+                            num_tokens,
+                            received_num_tokens,
+                        )
                         if output.size(0) == num_tokens:
                             encoder_outputs.append(output)
                             continue
-                    logger.error("CORNSERVE Received number of tokens %d does not match expected number of tokens %d", received_num_tokens, num_tokens)
-
-                logger.warning("CORNSERVE Using random encoder inputs")
-                output = torch.randn(
-                    num_tokens, 
-                    self.hidden_size, 
-                    device=self.device, 
-                    dtype=self.dtype
-                )
+                    logger.error(
+                        "Cornserve: Received %d token count does not match expected %d",
+                        received_num_tokens,
+                        num_tokens,
+                    )
+
+                logger.warning("Cornserve: Using random encoder inputs")
+                dtype = self.dtype if isinstance(self.dtype, torch.dtype) else getattr(torch, self.dtype)
+                output = torch.randn(num_tokens, self.hidden_size, device=self.device, dtype=dtype)
                 encoder_outputs.append(output)
 
         # Cache the encoder outputs.
-        for (req_id, input_id), output in zip(req_input_ids, encoder_outputs):
+        for (req_id, input_id, pos_info), output in zip(req_ids_pos, encoder_outputs):
             if req_id not in self.encoder_cache:
                 self.encoder_cache[req_id] = {}
-            self.encoder_cache[req_id][input_id] = output
-
-
-    def _execute_encoder(self, scheduler_output: "SchedulerOutput"):
-=======
+            logger.info("Cornserve: caching encoder output %s is_embed %s", pos_info.data_id, pos_info.is_embed)
+            self.encoder_cache[req_id][input_id] = scatter_mm_placeholders(
+                output,
+                is_embed=pos_info.is_embed,
+            )
+
+    def _verify_encoder_outputs(self, scheduler_output: "SchedulerOutput") -> None:
+        scheduled_encoder_inputs = scheduler_output.scheduled_encoder_inputs
+        if not scheduled_encoder_inputs:
+            return
+
+        logger.info("Cornserve: verifying encoder outputs")
+        if not self.sidecar_reader:
+            raise RuntimeError("Sidecar is not conncected for Cornserve")
+        self._execute_mm_encoder(scheduler_output)
+
+        req_ids_pos: list[tuple[str, int, PlaceholderRange]] = []
+        for req_id, encoder_input_ids in scheduled_encoder_inputs.items():
+            req_state = self.requests[req_id]
+            for input_id in encoder_input_ids:
+                req_ids_pos.append((req_id, input_id, req_state.mm_positions[input_id]))
+                pos_info = req_state.mm_positions[input_id]
+                num_tokens = pos_info.length if pos_info.is_embed is None else int(sum(pos_info.is_embed))
+                if pos_info.data_id:
+                    logger.info("Cornserve: trying to read %s", pos_info.data_id)
+                    received_num_tokens = 0
+                    output = self.sidecar_reader.recv_sync(pos_info.data_id).to(self.device)
+                    received_num_tokens = output.size(0)
+                    logger.info("Cornserve: expecting %d received %d", num_tokens, received_num_tokens)
+                    if output.size(0) == num_tokens:
+                        embeds = scatter_mm_placeholders(output, is_embed=pos_info.is_embed)
+                        cached_output = self.encoder_cache[req_id][input_id]
+                        cached_flat = cached_output.view(-1)
+                        embeds_flat = embeds.view(-1)
+                        valid_mask = ~(torch.isnan(cached_flat) | torch.isnan(embeds_flat))
+                        sim = torch.cosine_similarity(
+                            cached_flat[valid_mask],
+                            embeds_flat[valid_mask],
+                            dim=0,
+                        )
+                        logger.info("Cornserve: similarity %f", sim)
+                        assert sim > 0.99, \
+                            f"Cornserve: Encoder output mismatch for {pos_info.data_id}\n" \
+                            f"cached_output: {cached_output}\n" \
+                            f"embeds: {embeds}\n" \
+                            f"similarity: {sim}\n"
+                    else:
+                        raise RuntimeError(
+                            "Cornserve: Received %d token count does not match expected %d",
+                            received_num_tokens,
+                            num_tokens,
+                        )
+
     def _execute_mm_encoder(self, scheduler_output: "SchedulerOutput"):
->>>>>>> dc1440cf
         scheduled_encoder_inputs = scheduler_output.scheduled_encoder_inputs
         if not scheduled_encoder_inputs:
             return
@@ -1193,18 +1214,7 @@
                 # Return empty ModelRunnerOutput if there's no work to do.
                 return EMPTY_MODEL_RUNNER_OUTPUT
 
-<<<<<<< HEAD
-        if self.is_multimodal_model:
-            # Run the multimodal encoder if any.
-            # CORNSERVE patch
-            # self._execute_encoder(scheduler_output)
-            self._get_encoder_outputs(scheduler_output)
-            encoder_outputs = self._gather_encoder_outputs(scheduler_output)
-        else:
-            encoder_outputs = []
-=======
             return self.kv_connector_no_forward(scheduler_output)
->>>>>>> dc1440cf
 
         # Prepare the decoder inputs.
         attn_metadata, logits_indices, spec_decode_metadata = (
@@ -1232,7 +1242,13 @@
         # modal outputs after that to ensure the correct order
         if self.is_multimodal_model:
             # Run the multimodal encoder if any.
-            self._execute_mm_encoder(scheduler_output)
+            if self.cornserve_config:
+                if self.cornserve_config.verify_encoder:
+                    self._verify_encoder_outputs(scheduler_output)
+                else:
+                    self._get_encoder_outputs(scheduler_output)
+            else:
+                self._execute_mm_encoder(scheduler_output)
             mm_embeds = self._gather_mm_embeddings(scheduler_output)
         else:
             mm_embeds = []
@@ -1886,6 +1902,8 @@
         return sampler_output
 
     def profile_run(self) -> None:
+        if self.cornserve_config:
+            return
         # Profile with multimodal encoder & encoder cache.
         # TODO: handle encoder-decoder models once we support them.
         if (self.is_multimodal_model and self.max_num_encoder_input_tokens > 0
