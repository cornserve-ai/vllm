# SPDX-License-Identifier: Apache-2.0
import os
import queue
import signal
import sys
import threading
import time
from collections import deque
from concurrent.futures import Future
from inspect import isclass, signature
from logging import DEBUG
from typing import Any, Callable, Optional, TypeVar, Union

import msgspec
import zmq

from vllm.config import ParallelConfig, VllmConfig
from vllm.distributed import stateless_destroy_torch_distributed_process_group
from vllm.executor.multiproc_worker_utils import _add_prefix
from vllm.logger import init_logger
from vllm.logging_utils.dump_input import dump_engine_exception
from vllm.lora.request import LoRARequest
from vllm.transformers_utils.config import (
    maybe_register_config_serialize_by_value)
from vllm.utils import make_zmq_socket, resolve_obj_by_qualname, zmq_socket_ctx
from vllm.v1.core.kv_cache_utils import (get_kv_cache_config,
                                         unify_kv_cache_configs)
from vllm.v1.core.sched.interface import SchedulerInterface
from vllm.v1.core.sched.output import SchedulerOutput
from vllm.v1.core.sched.scheduler import Scheduler as V1Scheduler
from vllm.v1.engine import (EngineCoreOutputs, EngineCoreRequest,
                            EngineCoreRequestType, UtilityOutput)
from vllm.v1.engine.mm_input_cache import MirroredProcessingCache
from vllm.v1.executor.abstract import Executor
from vllm.v1.kv_cache_interface import KVCacheConfig
from vllm.v1.outputs import ModelRunnerOutput
from vllm.v1.request import Request, RequestStatus
from vllm.v1.serial_utils import MsgpackDecoder, MsgpackEncoder
from vllm.v1.structured_output import StructuredOutputManager
from vllm.version import __version__ as VLLM_VERSION
from cornserve.tracing import configure_otel
from opentelemetry import trace, propagate

logger = init_logger(__name__)
tracer = trace.get_tracer(__name__)
propagator = propagate.get_global_textmap()

POLLING_TIMEOUT_S = 2.5
HANDSHAKE_TIMEOUT_MINS = 5

_R = TypeVar('_R')  # Return type for collective_rpc


class EngineCore:
    """Inner loop of vLLM's Engine."""

    def __init__(self,
                 vllm_config: VllmConfig,
                 executor_class: type[Executor],
                 log_stats: bool,
                 executor_fail_callback: Optional[Callable] = None):
        assert vllm_config.model_config.runner_type != "pooling"

<<<<<<< HEAD
        if vllm_config.cornserve_config:
            configure_otel(f"vLLM{str(vllm_config.cornserve_config.sidecars).replace(' ', '')}")
=======
        self.vllm_config = vllm_config
>>>>>>> dc1440cf
        logger.info("Initializing a V1 LLM engine (v%s) with config: %s",
                    VLLM_VERSION, vllm_config)

        self.log_stats = log_stats

        # Setup Model.
        self.model_executor = executor_class(vllm_config)
        if executor_fail_callback is not None:
            self.model_executor.register_failure_callback(
                executor_fail_callback)

        # Setup KV Caches and update CacheConfig after profiling.
        num_gpu_blocks, num_cpu_blocks, kv_cache_config = \
            self._initialize_kv_caches(vllm_config)

        vllm_config.cache_config.num_gpu_blocks = num_gpu_blocks
        vllm_config.cache_config.num_cpu_blocks = num_cpu_blocks

        self.structured_output_manager = StructuredOutputManager(vllm_config)

        # Setup scheduler.
        if isinstance(vllm_config.scheduler_config.scheduler_cls, str):
            Scheduler = resolve_obj_by_qualname(
                vllm_config.scheduler_config.scheduler_cls)
        else:
            Scheduler = vllm_config.scheduler_config.scheduler_cls

        # This warning can be removed once the V1 Scheduler interface is
        # finalized and we can maintain support for scheduler classes that
        # implement it
        if Scheduler is not V1Scheduler:
            logger.warning(
                "Using configured V1 scheduler class %s. "
                "This scheduler interface is not public and "
                "compatibility may not be maintained.",
                vllm_config.scheduler_config.scheduler_cls)

        self.scheduler: SchedulerInterface = Scheduler(
            vllm_config=vllm_config,
            kv_cache_config=kv_cache_config,
            structured_output_manager=self.structured_output_manager,
            include_finished_set=vllm_config.parallel_config.data_parallel_size
            > 1,
            log_stats=self.log_stats,
        )

        # Setup MM Input Mapper.
        self.mm_input_cache_server = MirroredProcessingCache(
            vllm_config.model_config)

        # Setup batch queue for pipeline parallelism.
        # Batch queue for scheduled batches. This enables us to asynchronously
        # schedule and execute batches, and is required by pipeline parallelism
        # to eliminate pipeline bubbles.
        self.batch_queue_size = self.model_executor.max_concurrent_batches
        self.batch_queue: Optional[queue.Queue[tuple[Future[ModelRunnerOutput],
                                                     SchedulerOutput]]] = None
        if self.batch_queue_size > 1:
            logger.info("Batch queue is enabled with size %d",
                        self.batch_queue_size)
            self.batch_queue = queue.Queue(self.batch_queue_size)
        self.vllm_config = vllm_config

    def _initialize_kv_caches(
            self, vllm_config: VllmConfig) -> tuple[int, int, KVCacheConfig]:
        start = time.time()

        # Get all kv cache needed by the model
        kv_cache_specs = self.model_executor.get_kv_cache_specs()

        # Profiles the peak memory usage of the model to determine how much
        # memory can be allocated for kv cache.
        available_gpu_memory = self.model_executor.determine_available_memory()

        assert len(kv_cache_specs) == len(available_gpu_memory)
        # Get the kv cache tensor size
        kv_cache_configs = [
            get_kv_cache_config(vllm_config, kv_cache_spec_one_worker,
                                available_gpu_memory_one_worker)
            for kv_cache_spec_one_worker, available_gpu_memory_one_worker in
            zip(kv_cache_specs, available_gpu_memory)
        ]

        # Since we use a shared centralized controller, we need the
        # `kv_cache_config` to be consistent across all workers to make sure
        # all the memory operators can be applied to all workers.
        unify_kv_cache_configs(kv_cache_configs)

        # All workers have the same kv_cache_config except layer names, so use
        # an arbitrary one to initialize the scheduler.
        assert all([
            cfg.num_blocks == kv_cache_configs[0].num_blocks
            for cfg in kv_cache_configs
        ])
        num_gpu_blocks = kv_cache_configs[0].num_blocks
        num_cpu_blocks = 0
        scheduler_kv_cache_config = kv_cache_configs[0]

        # Initialize kv cache and warmup the execution
        self.model_executor.initialize_from_config(kv_cache_configs)

        elapsed = time.time() - start
        logger.info(("init engine (profile, create kv cache, "
                     "warmup model) took %.2f seconds"), elapsed)
        return num_gpu_blocks, num_cpu_blocks, scheduler_kv_cache_config

    def add_request(self, request: EngineCoreRequest):
        """Add request to the scheduler."""

        if request.mm_hashes is not None:
            # Here, if hash exists for a multimodal input, then it will be
            # fetched from the cache, else it will be added to the cache.
            # Note that the cache here is mirrored with the client cache, so
            # anything that has a hash must have a HIT cache entry here
            # as well.
            assert request.mm_inputs is not None
            request.mm_inputs = self.mm_input_cache_server.get_and_update_p1(
                request.mm_inputs, request.mm_hashes)

        logger.info("Adding request: %s", request.otel_carrier)
        req = Request.from_engine_core_request(request)
        if request.otel_carrier:
            span_context = propagator.extract(request.otel_carrier)
            logger.info("Extracted span context: %s", span_context)
            span = tracer.start_span("EngineCore.add_request", context=span_context)
            logger.info("span created for request %s", span)
            span.set_attribute("max_tokens", req.max_tokens)
            req.span = span

        if req.use_structured_output:
            # Start grammar compilation asynchronously
            self.structured_output_manager.grammar_init(req)

        if req.kv_transfer_params is not None and (
                not self.scheduler.get_kv_connector()):
            logger.warning("Got kv_transfer_params, but no KVConnector found. "
                           "Disabling KVTransfer for this request.")

        self.scheduler.add_request(req)

    def abort_requests(self, request_ids: list[str]):
        """Abort requests from the scheduler."""

        # TODO: The scheduler doesn't really need to know the
        # specific finish reason, TBD whether we propagate that
        # (i.e. client-aborted vs stop criteria met).
        self.scheduler.finish_requests(request_ids,
                                       RequestStatus.FINISHED_ABORTED)

    def execute_model(self, scheduler_output: SchedulerOutput):
        try:
            return self.model_executor.execute_model(scheduler_output)
        except BaseException as err:
            # NOTE: This method is exception-free
            dump_engine_exception(self.vllm_config, scheduler_output,
                                  self.scheduler.make_stats())
            # Re-raise exception
            raise err

    def step(self) -> EngineCoreOutputs:
        """Schedule, execute, and make output."""

        # Check for any requests remaining in the scheduler - unfinished,
        # or finished and not yet removed from the batch.
        if not self.scheduler.has_requests():
            return EngineCoreOutputs(
                outputs=[],
                scheduler_stats=self.scheduler.make_stats(),
            )
        scheduler_output = self.scheduler.schedule()
        model_output = self.execute_model(scheduler_output)
        engine_core_outputs = self.scheduler.update_from_output(
            scheduler_output, model_output)  # type: ignore

        return engine_core_outputs

    def step_with_batch_queue(self) -> Optional[EngineCoreOutputs]:
        """Schedule and execute batches with the batch queue.
        Note that if nothing to output in this step, None is returned.

        The execution flow is as follows:
        1. Try to schedule a new batch if the batch queue is not full.
        If a new batch is scheduled, directly return an empty engine core
        output. In other words, fulfilling the batch queue has a higher priority
        than getting model outputs.
        2. If there is no new scheduled batch, meaning that the batch queue
        is full or no other requests can be scheduled, we block until the first
        batch in the job queue is finished.
        3. Update the scheduler from the output.
        """
        assert self.batch_queue is not None

        engine_core_outputs = None
        scheduler_output = None
        # Try to schedule a new batch if the batch queue is not full, but
        # the scheduler may return an empty batch if all requests are scheduled.
        # Note that this is not blocking.
        if not self.batch_queue.full():
            scheduler_output = self.scheduler.schedule()
            if scheduler_output.total_num_scheduled_tokens > 0:
                future = self.model_executor.execute_model(scheduler_output)
                self.batch_queue.put_nowait(
                    (future, scheduler_output))  # type: ignore

        scheduled_batch = (scheduler_output is not None
                           and scheduler_output.total_num_scheduled_tokens > 0)

        # If no more requests can be scheduled and the job queue is not empty,
        # block until the first batch in the job queue is finished.
        # TODO(comaniac): Ideally we should peek the first batch in the
        # job queue to check if it's finished before scheduling a new batch,
        # but peeking the first element in a queue is not thread-safe,
        # so we need more work.
        if not scheduled_batch and not self.batch_queue.empty():
            future, scheduler_output = self.batch_queue.get_nowait()
            # Blocking until the first result is available.
            model_output = future.result()
            self.batch_queue.task_done()
            engine_core_outputs = self.scheduler.update_from_output(
                scheduler_output, model_output)

        return engine_core_outputs

    def shutdown(self):
        self.structured_output_manager.clear_backend()
        if self.model_executor:
            self.model_executor.shutdown()
        if self.scheduler:
            self.scheduler.shutdown()

    def profile(self, is_start: bool = True):
        self.model_executor.profile(is_start)

    def reset_mm_cache(self):
        # NOTE: Since this is mainly for debugging, we don't attempt to
        # re-sync the internal caches (P0 processor, P0 mirror, P1 mirror)
        if self.scheduler.has_unfinished_requests():
            logger.warning("Resetting the multi-modal cache when requests are "
                           "in progress may lead to desynced internal caches.")

        self.mm_input_cache_server.reset()

    def reset_prefix_cache(self):
        self.scheduler.reset_prefix_cache()

    def sleep(self, level: int = 1):
        self.model_executor.sleep(level)

    def wake_up(self, tags: Optional[list[str]] = None):
        self.model_executor.wake_up(tags)

    def is_sleeping(self) -> bool:
        return self.model_executor.is_sleeping

    def execute_dummy_batch(self):
        self.model_executor.collective_rpc("execute_dummy_batch")

    def add_lora(self, lora_request: LoRARequest) -> bool:
        return self.model_executor.add_lora(lora_request)

    def remove_lora(self, lora_id: int) -> bool:
        return self.model_executor.remove_lora(lora_id)

    def list_loras(self) -> set[int]:
        return self.model_executor.list_loras()

    def pin_lora(self, lora_id: int) -> bool:
        return self.model_executor.pin_lora(lora_id)

    def save_sharded_state(
        self,
        path: str,
        pattern: Optional[str] = None,
        max_size: Optional[int] = None,
    ) -> None:
        self.model_executor.save_sharded_state(path=path,
                                               pattern=pattern,
                                               max_size=max_size)

    def collective_rpc(self,
                       method: Union[str, Callable[..., _R]],
                       timeout: Optional[float] = None,
                       args: tuple = (),
                       kwargs: Optional[dict[str, Any]] = None) -> list[_R]:
        return self.model_executor.collective_rpc(method, timeout, args,
                                                  kwargs)


class EngineCoreProc(EngineCore):
    """ZMQ-wrapper for running EngineCore in background process."""

    ENGINE_CORE_DEAD = b'ENGINE_CORE_DEAD'

    def __init__(
        self,
        vllm_config: VllmConfig,
        on_head_node: bool,
        input_address: str,
        executor_class: type[Executor],
        log_stats: bool,
        engine_index: int = 0,
    ):
        input_queue = queue.Queue[tuple[EngineCoreRequestType, Any]]()

        executor_fail_callback = lambda: input_queue.put_nowait(
            (EngineCoreRequestType.EXECUTOR_FAILED, b''))

        # Create input socket.
        input_ctx = zmq.Context()
        identity = engine_index.to_bytes(length=2, byteorder="little")
        input_socket = make_zmq_socket(input_ctx,
                                       input_address,
                                       zmq.DEALER,
                                       identity=identity,
                                       bind=False)
        try:
            # Register engine with front-end.
            output_address = self.startup_handshake(
                input_socket, on_head_node, vllm_config.parallel_config)

            # Update config which may have changed from the handshake.
            vllm_config.__post_init__()

            # Set up data parallel environment.
            self._init_data_parallel(vllm_config)

            # Initialize engine core and model.
            super().__init__(vllm_config, executor_class, log_stats,
                             executor_fail_callback)

            self.step_fn = (self.step if self.batch_queue is None else
                            self.step_with_batch_queue)
            self.engines_running = False

            # Send ready message.
            num_gpu_blocks = vllm_config.cache_config.num_gpu_blocks
            input_socket.send(
                msgspec.msgpack.encode({
                    "status": "READY",
                    "local": on_head_node,
                    "num_gpu_blocks": num_gpu_blocks,
                }))

            # Background Threads and Queues for IO. These enable us to
            # overlap ZMQ socket IO with GPU since they release the GIL,
            # and to overlap some serialization/deserialization with the
            # model forward pass.
            # Threads handle Socket <-> Queues and core_busy_loop uses Queue.
            self.input_queue = input_queue
            self.output_queue = queue.Queue[Union[EngineCoreOutputs, bytes]]()
            threading.Thread(target=self.process_input_socket,
                             args=(input_socket, ),
                             daemon=True).start()
            input_socket = None
            self.output_thread = threading.Thread(
                target=self.process_output_socket,
                args=(output_address, engine_index),
                daemon=True)
            self.output_thread.start()
        finally:
            if input_socket is not None:
                input_socket.close(linger=0)

    @staticmethod
    def startup_handshake(input_socket: zmq.Socket, on_head_node: bool,
                          parallel_config: ParallelConfig) -> str:

        # Send registration message.
        input_socket.send(
            msgspec.msgpack.encode({
                "status": "HELLO",
                "local": on_head_node,
            }))

        # Receive initialization message.
        logger.info("Waiting for init message from front-end.")
        if not input_socket.poll(timeout=HANDSHAKE_TIMEOUT_MINS * 60 * 1000):
            raise RuntimeError("Did not receive response from front-end "
                               f"process within {HANDSHAKE_TIMEOUT_MINS} "
                               f"minutes")
        init_bytes = input_socket.recv()
        init_message = msgspec.msgpack.decode(init_bytes)
        logger.debug("Received init message: %s", init_message)

        output_socket_address = init_message["output_socket_address"]
        #TBD(nick) maybe replace IP with configured head node address

        received_parallel_config = init_message["parallel_config"]
        for key, value in received_parallel_config.items():
            setattr(parallel_config, key, value)

        return output_socket_address

    @staticmethod
    def run_engine_core(*args,
                        dp_rank: int = 0,
                        local_dp_rank: int = 0,
                        **kwargs):
        """Launch EngineCore busy loop in background process."""

        # Signal handler used for graceful termination.
        # SystemExit exception is only raised once to allow this and worker
        # processes to terminate without error
        shutdown_requested = False

        # Ensure we can serialize transformer config after spawning
        maybe_register_config_serialize_by_value()

        def signal_handler(signum, frame):
            nonlocal shutdown_requested
            if not shutdown_requested:
                shutdown_requested = True
                raise SystemExit()

        # Either SIGTERM or SIGINT will terminate the engine_core
        signal.signal(signal.SIGTERM, signal_handler)
        signal.signal(signal.SIGINT, signal_handler)

        engine_core: Optional[EngineCoreProc] = None
        try:
            parallel_config: ParallelConfig = kwargs[
                "vllm_config"].parallel_config
            if parallel_config.data_parallel_size > 1 or dp_rank > 0:
                # Set data parallel rank for this engine process.
                parallel_config.data_parallel_rank = dp_rank
                parallel_config.data_parallel_rank_local = local_dp_rank
                engine_core = DPEngineCoreProc(*args, **kwargs)
            else:
                engine_core = EngineCoreProc(*args, **kwargs)

            engine_core.run_busy_loop()

        except SystemExit:
            logger.debug("EngineCore exiting.")
            raise
        except Exception as e:
            if engine_core is None:
                logger.exception("EngineCore failed to start.")
            else:
                logger.exception("EngineCore encountered a fatal error.")
                engine_core._send_engine_dead()
            raise e
        finally:
            if engine_core is not None:
                engine_core.shutdown()

    def _init_data_parallel(self, vllm_config: VllmConfig):
        pass

    def run_busy_loop(self):
        """Core busy loop of the EngineCore."""

        # Loop until process is sent a SIGINT or SIGTERM
        while True:
            # 1) Poll the input queue until there is work to do.
            self._process_input_queue()
            # 2) Step the engine core and return the outputs.
            self._process_engine_step()

    def _process_input_queue(self):
        """Exits when an engine step needs to be performed."""

        waited = False
        while not self.engines_running and not (self.scheduler.has_requests()):
            if logger.isEnabledFor(DEBUG) and self.input_queue.empty():
                logger.debug("EngineCore waiting for work.")
                waited = True
            req = self.input_queue.get()
            self._handle_client_request(*req)

        if waited:
            logger.debug("EngineCore loop active.")

        # Handle any more client requests.
        while not self.input_queue.empty():
            req = self.input_queue.get_nowait()
            self._handle_client_request(*req)

    def _process_engine_step(self):
        """Called only when there are unfinished local requests."""

        # Step the engine core.
        outputs = self.step_fn()
        # Put EngineCoreOutputs into the output queue.
        if outputs is not None:
            self.output_queue.put_nowait(outputs)

    def _handle_client_request(self, request_type: EngineCoreRequestType,
                               request: Any) -> None:
        """Dispatch request from client."""

        if request_type == EngineCoreRequestType.ADD:
            self.add_request(request)
        elif request_type == EngineCoreRequestType.ABORT:
            self.abort_requests(request)
        elif request_type == EngineCoreRequestType.UTILITY:
            call_id, method_name, args = request
            output = UtilityOutput(call_id)
            try:
                method = getattr(self, method_name)
                output.result = method(
                    *self._convert_msgspec_args(method, args))
            except BaseException as e:
                logger.exception("Invocation of %s method failed", method_name)
                output.failure_message = (f"Call to {method_name} method"
                                          f" failed: {str(e)}")
            self.output_queue.put_nowait(
                EngineCoreOutputs(utility_output=output))
        elif request_type == EngineCoreRequestType.EXECUTOR_FAILED:
            raise RuntimeError("Executor failed.")
        else:
            logger.error("Unrecognized input request type encountered: %s",
                         request_type)

    @staticmethod
    def _convert_msgspec_args(method, args):
        """If a provided arg type doesn't match corresponding target method
         arg type, try converting to msgspec object."""
        if not args:
            return args
        arg_types = signature(method).parameters.values()
        assert len(args) <= len(arg_types)
        return tuple(
            msgspec.convert(v, type=p.annotation) if isclass(p.annotation)
            and issubclass(p.annotation, msgspec.Struct)
            and not isinstance(v, p.annotation) else v
            for v, p in zip(args, arg_types))

    def _send_engine_dead(self):
        """Send EngineDead status to the EngineCoreClient."""

        # Put ENGINE_CORE_DEAD in the queue.
        self.output_queue.put_nowait(EngineCoreProc.ENGINE_CORE_DEAD)

        # Wait until msg sent by the daemon before shutdown.
        self.output_thread.join(timeout=5.0)
        if self.output_thread.is_alive():
            logger.fatal("vLLM shutdown signal from EngineCore failed "
                         "to send. Please report this issue.")

    def process_input_socket(self, input_socket: zmq.Socket):
        """Input socket IO thread."""

        # Msgpack serialization decoding.
        add_request_decoder = MsgpackDecoder(EngineCoreRequest)
        generic_decoder = MsgpackDecoder()

        while True:
            # (RequestType, RequestData)
            type_frame, *data_frames = input_socket.recv_multipart(copy=False)
            request_type = EngineCoreRequestType(bytes(type_frame.buffer))

            # Deserialize the request data.
            decoder = add_request_decoder if (
                request_type == EngineCoreRequestType.ADD) else generic_decoder
            request = decoder.decode(data_frames)

            # Push to input queue for core busy loop.
            self.input_queue.put_nowait((request_type, request))

    def process_output_socket(self, output_path: str, engine_index: int):
        """Output socket IO thread."""

        # Msgpack serialization encoding.
        encoder = MsgpackEncoder()
        # Send buffers to reuse.
        reuse_buffers: list[bytearray] = []
        # Keep references to outputs and buffers until zmq is finished
        # with them (outputs may contain tensors/np arrays whose
        # backing buffers were extracted for zero-copy send).
        pending = deque[tuple[zmq.MessageTracker, Any, bytearray]]()

        # We must set linger to ensure the ENGINE_CORE_DEAD
        # message is sent prior to closing the socket.
        with zmq_socket_ctx(output_path, zmq.constants.PUSH,
                            linger=4000) as socket:
            while True:
                outputs = self.output_queue.get()
                if outputs == EngineCoreProc.ENGINE_CORE_DEAD:
                    socket.send(outputs, copy=False)
                    break
                assert not isinstance(outputs, bytes)
                outputs.engine_index = engine_index

                # Reclaim buffers that zmq is finished with.
                while pending and pending[-1][0].done:
                    reuse_buffers.append(pending.pop()[2])

                buffer = reuse_buffers.pop() if reuse_buffers else bytearray()
                buffers = encoder.encode_into(outputs, buffer)
                tracker = socket.send_multipart(buffers,
                                                copy=False,
                                                track=True)
                if not tracker.done:
                    ref = outputs if len(buffers) > 1 else None
                    pending.appendleft((tracker, ref, buffer))
                elif len(reuse_buffers) < 2:
                    # Keep at most 2 buffers to reuse.
                    reuse_buffers.append(buffer)


class DPEngineCoreProc(EngineCoreProc):
    """ZMQ-wrapper for running EngineCore in background process
    in a data parallel context."""

    def __init__(
        self,
        vllm_config: VllmConfig,
        on_head_node: bool,
        input_address: str,
        executor_class: type[Executor],
        log_stats: bool,
    ):
        # Add process-specific prefix to stdout and stderr before
        # we initialize the engine.
        from multiprocessing import current_process
        process_name = current_process().name
        pid = os.getpid()
        _add_prefix(sys.stdout, process_name, pid)
        _add_prefix(sys.stderr, process_name, pid)

        # Counts forward-passes of the model so that we can synchronize
        # finished with DP peers every N steps.
        self.counter = 0

        # Initialize the engine.
        dp_rank = vllm_config.parallel_config.data_parallel_rank
        super().__init__(vllm_config, on_head_node, input_address,
                         executor_class, log_stats, dp_rank)

    def _init_data_parallel(self, vllm_config: VllmConfig):

        # Configure GPUs and stateless process group for data parallel.
        dp_rank = vllm_config.parallel_config.data_parallel_rank
        dp_size = vllm_config.parallel_config.data_parallel_size
        local_dp_rank = vllm_config.parallel_config.data_parallel_rank_local

        assert dp_size > 1
        assert 0 <= local_dp_rank <= dp_rank < dp_size

        from vllm.platforms import current_platform
        device_control_env_var = current_platform.device_control_env_var
        world_size = vllm_config.parallel_config.world_size
        os.environ[device_control_env_var] = ",".join(
            str(current_platform.device_id_to_physical_device_id(i))
            for i in range(local_dp_rank * world_size, (local_dp_rank + 1) *
                           world_size))

        self.local_dp_rank = local_dp_rank
        self.dp_group = vllm_config.parallel_config.stateless_init_dp_group()
        self.current_wave = 0

    def shutdown(self):
        super().shutdown()
        if dp_group := getattr(self, "dp_group", None):
            stateless_destroy_torch_distributed_process_group(dp_group)

    def add_request(self, request: EngineCoreRequest):
        if request.current_wave != self.current_wave:
            if request.current_wave > self.current_wave:
                self.current_wave = request.current_wave
            elif not self.engines_running:
                # Request received for an already-completed wave, notify
                # front-end that we need to start the next one.
                self.output_queue.put_nowait(
                    EngineCoreOutputs(start_wave=self.current_wave))

        super().add_request(request)

    def _handle_client_request(self, request_type: EngineCoreRequestType,
                               request: Any) -> None:
        if request_type == EngineCoreRequestType.START_DP_WAVE:
            new_wave: int = request
            if new_wave >= self.current_wave:
                self.current_wave = new_wave
                if not self.engines_running:
                    logger.debug("EngineCore starting idle loop for wave %d.",
                                 new_wave)
                    self.engines_running = True
        else:
            super()._handle_client_request(request_type, request)

    def run_busy_loop(self):
        """Core busy loop of the EngineCore for data parallel case."""

        # Loop until process is sent a SIGINT or SIGTERM
        while True:
            # 1) Poll the input queue until there is work to do.
            self._process_input_queue()

            local_unfinished_reqs = self.scheduler.has_unfinished_requests()

            if local_unfinished_reqs:
                # 2) Step the engine core.
                self._process_engine_step()

                # Check if we have now finished all requests.
                local_unfinished_reqs = (
                    self.scheduler.has_unfinished_requests())
            else:
                if self.scheduler.has_finished_requests():
                    # There are no unfinished requests, but there are some
                    # finished requests remaining to be removed from the
                    # batch state. This engine step won't perform a forward
                    # pass but will flush the finished requests to ensure
                    # up-to-date state is returned in the engine outputs.
                    self._process_engine_step()

                if not self.engines_running:
                    # All engines are idle.
                    continue

                # There must be unfinished requests in DP peers, run a
                # dummy forward pass.
                self.execute_dummy_batch()

            # 3) All-reduce operation to determine global unfinished reqs.
            self.engines_running = self._has_global_unfinished_reqs(
                local_unfinished_reqs)

            if not self.engines_running:
                if self.local_dp_rank == 0:
                    # Notify client that we are pausing the loop.
                    logger.debug("Wave %d finished, pausing engine loop.",
                                 self.current_wave)
                    self.output_queue.put_nowait(
                        EngineCoreOutputs(wave_complete=self.current_wave))
                self.current_wave += 1

    def _has_global_unfinished_reqs(self, local_unfinished: bool) -> bool:

        # Optimization - only perform finish-sync all-reduce every 24 steps.
        self.counter += 1
        if self.counter != 24:
            return True
        self.counter = 0

        return ParallelConfig.has_unfinished_dp(self.dp_group,
                                                local_unfinished)<|MERGE_RESOLUTION|>--- conflicted
+++ resolved
@@ -38,6 +38,7 @@
 from vllm.v1.serial_utils import MsgpackDecoder, MsgpackEncoder
 from vllm.v1.structured_output import StructuredOutputManager
 from vllm.version import __version__ as VLLM_VERSION
+
 from cornserve.tracing import configure_otel
 from opentelemetry import trace, propagate
 
@@ -61,12 +62,10 @@
                  executor_fail_callback: Optional[Callable] = None):
         assert vllm_config.model_config.runner_type != "pooling"
 
-<<<<<<< HEAD
         if vllm_config.cornserve_config:
-            configure_otel(f"vLLM{str(vllm_config.cornserve_config.sidecars).replace(' ', '')}")
-=======
+            configure_otel(f"vLLM{str(vllm_config.cornserve_config.sidecar_ranks).replace(' ', '')}")
+
         self.vllm_config = vllm_config
->>>>>>> dc1440cf
         logger.info("Initializing a V1 LLM engine (v%s) with config: %s",
                     VLLM_VERSION, vllm_config)
 
@@ -186,13 +185,10 @@
             request.mm_inputs = self.mm_input_cache_server.get_and_update_p1(
                 request.mm_inputs, request.mm_hashes)
 
-        logger.info("Adding request: %s", request.otel_carrier)
         req = Request.from_engine_core_request(request)
         if request.otel_carrier:
             span_context = propagator.extract(request.otel_carrier)
-            logger.info("Extracted span context: %s", span_context)
             span = tracer.start_span("EngineCore.add_request", context=span_context)
-            logger.info("span created for request %s", span)
             span.set_attribute("max_tokens", req.max_tokens)
             req.span = span
 
