# SPDX-License-Identifier: Apache-2.0

import asyncio
import atexit
import gc
import importlib
import inspect
import multiprocessing
import os
import re
import signal
import socket
import tempfile
import uuid
from argparse import Namespace
from collections.abc import AsyncIterator
from contextlib import asynccontextmanager
from functools import partial
from http import HTTPStatus
from json import JSONDecodeError
from typing import Annotated, Optional, Union

import prometheus_client
import uvloop
from fastapi import APIRouter, Depends, FastAPI, Form, HTTPException, Request
from fastapi.exceptions import RequestValidationError
from fastapi.middleware.cors import CORSMiddleware
from fastapi.responses import JSONResponse, Response, StreamingResponse
from starlette.concurrency import iterate_in_threadpool
from starlette.datastructures import State
from starlette.routing import Mount
from typing_extensions import assert_never

import vllm.envs as envs
from vllm.config import VllmConfig
from vllm.engine.arg_utils import AsyncEngineArgs
from vllm.engine.async_llm_engine import AsyncLLMEngine  # type: ignore
from vllm.engine.multiprocessing.client import MQLLMEngineClient
from vllm.engine.multiprocessing.engine import run_mp_engine
from vllm.engine.protocol import EngineClient
from vllm.entrypoints.chat_utils import (load_chat_template,
                                         resolve_hf_chat_template,
                                         resolve_mistral_chat_template)
from vllm.entrypoints.launcher import serve_http
from vllm.entrypoints.logger import RequestLogger
from vllm.entrypoints.openai.cli_args import (log_non_default_args,
                                              make_arg_parser,
                                              validate_parsed_serve_args)
# yapf conflicts with isort for this block
# yapf: disable
from vllm.entrypoints.openai.protocol import (ChatCompletionRequest,
                                              ChatCompletionResponse,
                                              ClassificationRequest,
                                              ClassificationResponse,
                                              CompletionRequest,
                                              CompletionResponse,
                                              DetokenizeRequest,
                                              DetokenizeResponse,
                                              EmbeddingChatRequest,
                                              EmbeddingCompletionRequest,
                                              EmbeddingRequest,
                                              EmbeddingResponse,
                                              EmbeddingResponseData,
                                              ErrorResponse,
                                              LoadLoRAAdapterRequest,
                                              PoolingChatRequest,
                                              PoolingCompletionRequest,
                                              PoolingRequest, PoolingResponse,
                                              RerankRequest, RerankResponse,
                                              ScoreRequest, ScoreResponse,
                                              TokenizeRequest,
                                              TokenizeResponse,
                                              TranscriptionRequest,
                                              TranscriptionResponse,
                                              UnloadLoRAAdapterRequest)
# yapf: enable
from vllm.entrypoints.openai.serving_chat import OpenAIServingChat
from vllm.entrypoints.openai.serving_classification import (
    ServingClassification)
from vllm.entrypoints.openai.serving_completion import OpenAIServingCompletion
from vllm.entrypoints.openai.serving_embedding import OpenAIServingEmbedding
from vllm.entrypoints.openai.serving_engine import OpenAIServing
from vllm.entrypoints.openai.serving_models import (BaseModelPath,
                                                    OpenAIServingModels)
from vllm.entrypoints.openai.serving_pooling import OpenAIServingPooling
from vllm.entrypoints.openai.serving_score import ServingScores
from vllm.entrypoints.openai.serving_tokenization import (
    OpenAIServingTokenization)
from vllm.entrypoints.openai.serving_transcription import (
    OpenAIServingTranscription)
from vllm.entrypoints.openai.tool_parsers import ToolParserManager
from vllm.entrypoints.utils import (cli_env_setup, load_aware_call,
                                    with_cancellation)
from vllm.logger import init_logger
from vllm.reasoning import ReasoningParserManager
from vllm.transformers_utils.config import (
    maybe_register_config_serialize_by_value)
from vllm.transformers_utils.tokenizer import MistralTokenizer
from vllm.usage.usage_lib import UsageContext
from vllm.utils import (Device, FlexibleArgumentParser, get_open_zmq_ipc_path,
                        is_valid_ipv6_address, set_ulimit)
from vllm.version import __version__ as VLLM_VERSION

from cornserve.tracing import configure_otel
from opentelemetry.instrumentation.fastapi import FastAPIInstrumentor
from opentelemetry import trace

TIMEOUT_KEEP_ALIVE = 5  # seconds

prometheus_multiproc_dir: tempfile.TemporaryDirectory

# Cannot use __name__ (https://github.com/vllm-project/vllm/pull/4765)
logger = init_logger('vllm.entrypoints.openai.api_server')
tracer = trace.get_tracer(__name__)

_running_tasks: set[asyncio.Task] = set()


@asynccontextmanager
async def lifespan(app: FastAPI):
    try:
        if app.state.log_stats:
            engine_client: EngineClient = app.state.engine_client

            async def _force_log():
                while True:
                    await asyncio.sleep(10.)
                    await engine_client.do_log_stats()

            task = asyncio.create_task(_force_log())
            _running_tasks.add(task)
            task.add_done_callback(_running_tasks.remove)
        else:
            task = None

        # Mark the startup heap as static so that it's ignored by GC.
        # Reduces pause times of oldest generation collections.
        gc.collect()
        gc.freeze()
        try:
            yield
        finally:
            if task is not None:
                task.cancel()
    finally:
        # Ensure app state including engine ref is gc'd
        del app.state


@asynccontextmanager
async def build_async_engine_client(
        args: Namespace) -> AsyncIterator[EngineClient]:

    # Context manager to handle engine_client lifecycle
    # Ensures everything is shutdown and cleaned up on error/exit
    engine_args = AsyncEngineArgs.from_cli_args(args)

    async with build_async_engine_client_from_engine_args(
            engine_args, args.disable_frontend_multiprocessing) as engine:
        yield engine


@asynccontextmanager
async def build_async_engine_client_from_engine_args(
    engine_args: AsyncEngineArgs,
    disable_frontend_multiprocessing: bool = False,
) -> AsyncIterator[EngineClient]:
    """
    Create EngineClient, either:
        - in-process using the AsyncLLMEngine Directly
        - multiprocess using AsyncLLMEngine RPC

    Returns the Client or None if the creation failed.
    """

    # Create the EngineConfig (determines if we can use V1).
    usage_context = UsageContext.OPENAI_API_SERVER
    vllm_config = engine_args.create_engine_config(usage_context=usage_context)

    # V1 AsyncLLM.
    if envs.VLLM_USE_V1:
        if disable_frontend_multiprocessing:
            logger.warning(
                "V1 is enabled, but got --disable-frontend-multiprocessing. "
                "To disable frontend multiprocessing, set VLLM_USE_V1=0.")

        from vllm.v1.engine.async_llm import AsyncLLM
        async_llm: Optional[AsyncLLM] = None
        try:
            async_llm = AsyncLLM.from_vllm_config(
                vllm_config=vllm_config,
                usage_context=usage_context,
                disable_log_requests=engine_args.disable_log_requests,
                disable_log_stats=engine_args.disable_log_stats)

            # Don't keep the dummy data in memory
            await async_llm.reset_mm_cache()

            yield async_llm
        finally:
            if async_llm:
                async_llm.shutdown()

    # V0 AsyncLLM.
    elif (MQLLMEngineClient.is_unsupported_config(vllm_config)
          or disable_frontend_multiprocessing):

        engine_client: Optional[EngineClient] = None
        try:
            engine_client = AsyncLLMEngine.from_vllm_config(
                vllm_config=vllm_config,
                usage_context=usage_context,
                disable_log_requests=engine_args.disable_log_requests,
                disable_log_stats=engine_args.disable_log_stats)
            yield engine_client
        finally:
            if engine_client and hasattr(engine_client, "shutdown"):
                engine_client.shutdown()

    # V0MQLLMEngine.
    else:
        if "PROMETHEUS_MULTIPROC_DIR" not in os.environ:
            # Make TemporaryDirectory for prometheus multiprocessing
            # Note: global TemporaryDirectory will be automatically
            #   cleaned up upon exit.
            global prometheus_multiproc_dir
            prometheus_multiproc_dir = tempfile.TemporaryDirectory()
            os.environ[
                "PROMETHEUS_MULTIPROC_DIR"] = prometheus_multiproc_dir.name
        else:
            logger.warning(
                "Found PROMETHEUS_MULTIPROC_DIR was set by user. "
                "This directory must be wiped between vLLM runs or "
                "you will find inaccurate metrics. Unset the variable "
                "and vLLM will properly handle cleanup.")

        # Select random path for IPC.
        ipc_path = get_open_zmq_ipc_path()
        logger.debug("Multiprocessing frontend to use %s for IPC Path.",
                     ipc_path)

        # Start RPCServer in separate process (holds the LLMEngine).
        # the current process might have CUDA context,
        # so we need to spawn a new process
        context = multiprocessing.get_context("spawn")

        # Ensure we can serialize transformer config before spawning
        maybe_register_config_serialize_by_value()

        # The Process can raise an exception during startup, which may
        # not actually result in an exitcode being reported. As a result
        # we use a shared variable to communicate the information.
        engine_alive = multiprocessing.Value('b', True, lock=False)
        engine_process = context.Process(
            target=run_mp_engine,
            args=(vllm_config, UsageContext.OPENAI_API_SERVER, ipc_path,
                  engine_args.disable_log_stats,
                  engine_args.disable_log_requests, engine_alive))
        engine_process.start()
        engine_pid = engine_process.pid
        assert engine_pid is not None, "Engine process failed to start."
        logger.info("Started engine process with PID %d", engine_pid)

        def _cleanup_ipc_path():
            socket_path = ipc_path.replace("ipc://", "")
            if os.path.exists(socket_path):
                os.remove(socket_path)

        # Ensure we clean up the local IPC socket file on exit.
        atexit.register(_cleanup_ipc_path)

        # Build RPCClient, which conforms to EngineClient Protocol.
        build_client = partial(MQLLMEngineClient, ipc_path, vllm_config,
                               engine_pid)
        mq_engine_client = await asyncio.get_running_loop().run_in_executor(
            None, build_client)
        try:
            while True:
                try:
                    await mq_engine_client.setup()
                    break
                except TimeoutError:
                    if (not engine_process.is_alive()
                            or not engine_alive.value):
                        raise RuntimeError(
                            "Engine process failed to start. See stack "
                            "trace for the root cause.") from None

            yield mq_engine_client  # type: ignore[misc]
        finally:
            # Ensure rpc server process was terminated
            engine_process.terminate()

            # Close all open connections to the backend
            mq_engine_client.close()

            # Wait for engine process to join
            engine_process.join(4)
            if engine_process.exitcode is None:
                # Kill if taking longer than 5 seconds to stop
                engine_process.kill()

            # Lazy import for prometheus multiprocessing.
            # We need to set PROMETHEUS_MULTIPROC_DIR environment variable
            # before prometheus_client is imported.
            # See https://prometheus.github.io/client_python/multiprocess/
            from prometheus_client import multiprocess
            multiprocess.mark_process_dead(engine_process.pid)


async def validate_json_request(raw_request: Request):
    content_type = raw_request.headers.get("content-type", "").lower()
    media_type = content_type.split(";", maxsplit=1)[0]
    if media_type != "application/json":
        raise RequestValidationError(errors=[
            "Unsupported Media Type: Only 'application/json' is allowed"
        ])


router = APIRouter()


class PrometheusResponse(Response):
    media_type = prometheus_client.CONTENT_TYPE_LATEST


def mount_metrics(app: FastAPI):
    # Lazy import for prometheus multiprocessing.
    # We need to set PROMETHEUS_MULTIPROC_DIR environment variable
    # before prometheus_client is imported.
    # See https://prometheus.github.io/client_python/multiprocess/
    from prometheus_client import (REGISTRY, CollectorRegistry, make_asgi_app,
                                   multiprocess)
    from prometheus_fastapi_instrumentator import Instrumentator

    registry = REGISTRY

    prometheus_multiproc_dir_path = os.getenv("PROMETHEUS_MULTIPROC_DIR", None)
    if prometheus_multiproc_dir_path is not None:
        logger.debug("vLLM to use %s as PROMETHEUS_MULTIPROC_DIR",
                     prometheus_multiproc_dir_path)
        registry = CollectorRegistry()
        multiprocess.MultiProcessCollector(registry)

    # `response_class=PrometheusResponse` is needed to return an HTTP response
    # with header "Content-Type: text/plain; version=0.0.4; charset=utf-8"
    # instead of the default "application/json" which is incorrect.
    # See https://github.com/trallnag/prometheus-fastapi-instrumentator/issues/163#issue-1296092364
    Instrumentator(
        excluded_handlers=[
            "/metrics",
            "/health",
            "/load",
            "/ping",
            "/version",
            "/server_info",
        ],
        registry=registry,
    ).add().instrument(app).expose(app, response_class=PrometheusResponse)

    # Add prometheus asgi middleware to route /metrics requests
    metrics_route = Mount("/metrics", make_asgi_app(registry=registry))

    # Workaround for 307 Redirect for /metrics
    metrics_route.path_regex = re.compile("^/metrics(?P<path>.*)$")
    app.routes.append(metrics_route)


def base(request: Request) -> OpenAIServing:
    # Reuse the existing instance
    return tokenization(request)


def models(request: Request) -> OpenAIServingModels:
    return request.app.state.openai_serving_models


def chat(request: Request) -> Optional[OpenAIServingChat]:
    return request.app.state.openai_serving_chat


def completion(request: Request) -> Optional[OpenAIServingCompletion]:
    return request.app.state.openai_serving_completion


def pooling(request: Request) -> Optional[OpenAIServingPooling]:
    return request.app.state.openai_serving_pooling


def embedding(request: Request) -> Optional[OpenAIServingEmbedding]:
    return request.app.state.openai_serving_embedding


def score(request: Request) -> Optional[ServingScores]:
    return request.app.state.openai_serving_scores


def classify(request: Request) -> Optional[ServingClassification]:
    return request.app.state.openai_serving_classification


def rerank(request: Request) -> Optional[ServingScores]:
    return request.app.state.openai_serving_scores


def tokenization(request: Request) -> OpenAIServingTokenization:
    return request.app.state.openai_serving_tokenization


def transcription(request: Request) -> OpenAIServingTranscription:
    return request.app.state.openai_serving_transcription


def engine_client(request: Request) -> EngineClient:
    return request.app.state.engine_client


@router.get("/health", response_class=Response)
async def health(raw_request: Request) -> Response:
    """Health check."""
    await engine_client(raw_request).check_health()
    return Response(status_code=200)


@router.get("/load")
async def get_server_load_metrics(request: Request):
    # This endpoint returns the current server load metrics.
    # It tracks requests utilizing the GPU from the following routes:
    # - /v1/chat/completions
    # - /v1/completions
    # - /v1/audio/transcriptions
    # - /v1/embeddings
    # - /pooling
    # - /classify
    # - /score
    # - /v1/score
    # - /rerank
    # - /v1/rerank
    # - /v2/rerank
    return JSONResponse(
        content={'server_load': request.app.state.server_load_metrics})


@router.get("/ping", response_class=Response)
@router.post("/ping", response_class=Response)
async def ping(raw_request: Request) -> Response:
    """Ping check. Endpoint required for SageMaker"""
    return await health(raw_request)


@router.post("/tokenize",
             dependencies=[Depends(validate_json_request)],
             responses={
                 HTTPStatus.BAD_REQUEST.value: {
                     "model": ErrorResponse
                 },
                 HTTPStatus.NOT_FOUND.value: {
                     "model": ErrorResponse
                 },
                 HTTPStatus.INTERNAL_SERVER_ERROR.value: {
                     "model": ErrorResponse
                 },
                 HTTPStatus.NOT_IMPLEMENTED.value: {
                     "model": ErrorResponse
                 },
             })
@with_cancellation
async def tokenize(request: TokenizeRequest, raw_request: Request):
    handler = tokenization(raw_request)

    try:
        generator = await handler.create_tokenize(request, raw_request)
    except NotImplementedError as e:
        raise HTTPException(status_code=HTTPStatus.NOT_IMPLEMENTED.value,
                            detail=str(e)) from e
    except Exception as e:
        raise HTTPException(status_code=HTTPStatus.INTERNAL_SERVER_ERROR.value,
                            detail=str(e)) from e

    if isinstance(generator, ErrorResponse):
        return JSONResponse(content=generator.model_dump(),
                            status_code=generator.code)
    elif isinstance(generator, TokenizeResponse):
        return JSONResponse(content=generator.model_dump())

    assert_never(generator)


@router.post("/detokenize",
             dependencies=[Depends(validate_json_request)],
             responses={
                 HTTPStatus.BAD_REQUEST.value: {
                     "model": ErrorResponse
                 },
                 HTTPStatus.NOT_FOUND.value: {
                     "model": ErrorResponse
                 },
                 HTTPStatus.INTERNAL_SERVER_ERROR.value: {
                     "model": ErrorResponse
                 },
             })
@with_cancellation
async def detokenize(request: DetokenizeRequest, raw_request: Request):
    handler = tokenization(raw_request)

    try:
        generator = await handler.create_detokenize(request, raw_request)
    except OverflowError as e:
        raise RequestValidationError(errors=[str(e)]) from e
    except Exception as e:
        raise HTTPException(status_code=HTTPStatus.INTERNAL_SERVER_ERROR.value,
                            detail=str(e)) from e

    if isinstance(generator, ErrorResponse):
        return JSONResponse(content=generator.model_dump(),
                            status_code=generator.code)
    elif isinstance(generator, DetokenizeResponse):
        return JSONResponse(content=generator.model_dump())

    assert_never(generator)


@router.get("/v1/models")
async def show_available_models(raw_request: Request):
    handler = models(raw_request)

    models_ = await handler.show_available_models()
    return JSONResponse(content=models_.model_dump())


@router.get("/version")
async def show_version():
    ver = {"version": VLLM_VERSION}
    return JSONResponse(content=ver)


@router.post("/v1/chat/completions",
             dependencies=[Depends(validate_json_request)],
             responses={
                 HTTPStatus.OK.value: {
                     "content": {
                         "text/event-stream": {}
                     }
                 },
                 HTTPStatus.BAD_REQUEST.value: {
                     "model": ErrorResponse
                 },
                 HTTPStatus.NOT_FOUND.value: {
                     "model": ErrorResponse
                 },
                 HTTPStatus.INTERNAL_SERVER_ERROR.value: {
                     "model": ErrorResponse
                 }
             })
@with_cancellation
@load_aware_call
async def create_chat_completion(request: ChatCompletionRequest,
                                 raw_request: Request):
    handler = chat(raw_request)
    if handler is None:
        return base(raw_request).create_error_response(
            message="The model does not support Chat Completions API")

    generator = await handler.create_chat_completion(request, raw_request)

    if isinstance(generator, ErrorResponse):
        return JSONResponse(content=generator.model_dump(),
                            status_code=generator.code)

    elif isinstance(generator, ChatCompletionResponse):
        return JSONResponse(content=generator.model_dump())

    return StreamingResponse(content=generator, media_type="text/event-stream")


@router.post("/v1/completions",
             dependencies=[Depends(validate_json_request)],
             responses={
                 HTTPStatus.OK.value: {
                     "content": {
                         "text/event-stream": {}
                     }
                 },
                 HTTPStatus.BAD_REQUEST.value: {
                     "model": ErrorResponse
                 },
                 HTTPStatus.NOT_FOUND.value: {
                     "model": ErrorResponse
                 },
                 HTTPStatus.INTERNAL_SERVER_ERROR.value: {
                     "model": ErrorResponse
                 },
             })
@with_cancellation
@load_aware_call
async def create_completion(request: CompletionRequest, raw_request: Request):
    handler = completion(raw_request)
    if handler is None:
        return base(raw_request).create_error_response(
            message="The model does not support Completions API")

    try:
        generator = await handler.create_completion(request, raw_request)
    except OverflowError as e:
        raise HTTPException(status_code=HTTPStatus.BAD_REQUEST.value,
                            detail=str(e)) from e
    except Exception as e:
        raise HTTPException(status_code=HTTPStatus.INTERNAL_SERVER_ERROR.value,
                            detail=str(e)) from e

    if isinstance(generator, ErrorResponse):
        return JSONResponse(content=generator.model_dump(),
                            status_code=generator.code)
    elif isinstance(generator, CompletionResponse):
        return JSONResponse(content=generator.model_dump())

    return StreamingResponse(content=generator, media_type="text/event-stream")


@router.post("/v1/embeddings",
             dependencies=[Depends(validate_json_request)],
             responses={
                 HTTPStatus.BAD_REQUEST.value: {
                     "model": ErrorResponse
                 },
                 HTTPStatus.INTERNAL_SERVER_ERROR.value: {
                     "model": ErrorResponse
                 },
             })
@with_cancellation
@load_aware_call
async def create_embedding(request: EmbeddingRequest, raw_request: Request):
    handler = embedding(raw_request)
    if handler is None:
        fallback_handler = pooling(raw_request)
        if fallback_handler is None:
            return base(raw_request).create_error_response(
                message="The model does not support Embeddings API")

        logger.warning(
            "Embeddings API will become exclusive to embedding models "
            "in a future release. To return the hidden states directly, "
            "use the Pooling API (`/pooling`) instead.")

        res = await fallback_handler.create_pooling(request, raw_request)

        generator: Union[ErrorResponse, EmbeddingResponse]
        if isinstance(res, PoolingResponse):
            generator = EmbeddingResponse(
                id=res.id,
                object=res.object,
                created=res.created,
                model=res.model,
                data=[
                    EmbeddingResponseData(
                        index=d.index,
                        embedding=d.data,  # type: ignore
                    ) for d in res.data
                ],
                usage=res.usage,
            )
        else:
            generator = res
    else:
        generator = await handler.create_embedding(request, raw_request)

    if isinstance(generator, ErrorResponse):
        return JSONResponse(content=generator.model_dump(),
                            status_code=generator.code)
    elif isinstance(generator, EmbeddingResponse):
        return JSONResponse(content=generator.model_dump())

    assert_never(generator)


@router.post("/pooling",
             dependencies=[Depends(validate_json_request)],
             responses={
                 HTTPStatus.BAD_REQUEST.value: {
                     "model": ErrorResponse
                 },
                 HTTPStatus.INTERNAL_SERVER_ERROR.value: {
                     "model": ErrorResponse
                 },
             })
@with_cancellation
@load_aware_call
async def create_pooling(request: PoolingRequest, raw_request: Request):
    handler = pooling(raw_request)
    if handler is None:
        return base(raw_request).create_error_response(
            message="The model does not support Pooling API")

    generator = await handler.create_pooling(request, raw_request)
    if isinstance(generator, ErrorResponse):
        return JSONResponse(content=generator.model_dump(),
                            status_code=generator.code)
    elif isinstance(generator, PoolingResponse):
        return JSONResponse(content=generator.model_dump())

    assert_never(generator)


@router.post("/classify", dependencies=[Depends(validate_json_request)])
@with_cancellation
@load_aware_call
async def create_classify(request: ClassificationRequest,
                          raw_request: Request):
    handler = classify(raw_request)
    if handler is None:
        return base(raw_request).create_error_response(
            message="The model does not support Classification API")

    generator = await handler.create_classify(request, raw_request)
    if isinstance(generator, ErrorResponse):
        return JSONResponse(content=generator.model_dump(),
                            status_code=generator.code)

    elif isinstance(generator, ClassificationResponse):
        return JSONResponse(content=generator.model_dump())

    assert_never(generator)


@router.post("/score",
             dependencies=[Depends(validate_json_request)],
             responses={
                 HTTPStatus.BAD_REQUEST.value: {
                     "model": ErrorResponse
                 },
                 HTTPStatus.INTERNAL_SERVER_ERROR.value: {
                     "model": ErrorResponse
                 },
             })
@with_cancellation
@load_aware_call
async def create_score(request: ScoreRequest, raw_request: Request):
    handler = score(raw_request)
    if handler is None:
        return base(raw_request).create_error_response(
            message="The model does not support Score API")

    generator = await handler.create_score(request, raw_request)
    if isinstance(generator, ErrorResponse):
        return JSONResponse(content=generator.model_dump(),
                            status_code=generator.code)
    elif isinstance(generator, ScoreResponse):
        return JSONResponse(content=generator.model_dump())

    assert_never(generator)


@router.post("/v1/score",
             dependencies=[Depends(validate_json_request)],
             responses={
                 HTTPStatus.BAD_REQUEST.value: {
                     "model": ErrorResponse
                 },
                 HTTPStatus.INTERNAL_SERVER_ERROR.value: {
                     "model": ErrorResponse
                 },
             })
@with_cancellation
@load_aware_call
async def create_score_v1(request: ScoreRequest, raw_request: Request):
    logger.warning(
        "To indicate that Score API is not part of standard OpenAI API, we "
        "have moved it to `/score`. Please update your client accordingly.")

    return await create_score(request, raw_request)


@router.post("/v1/audio/transcriptions",
             responses={
                 HTTPStatus.OK.value: {
                     "content": {
                         "text/event-stream": {}
                     }
                 },
                 HTTPStatus.BAD_REQUEST.value: {
                     "model": ErrorResponse
                 },
                 HTTPStatus.UNPROCESSABLE_ENTITY.value: {
                     "model": ErrorResponse
                 },
                 HTTPStatus.INTERNAL_SERVER_ERROR.value: {
                     "model": ErrorResponse
                 },
             })
@with_cancellation
@load_aware_call
async def create_transcriptions(raw_request: Request,
                                request: Annotated[TranscriptionRequest,
                                                   Form()]):
    handler = transcription(raw_request)
    if handler is None:
        return base(raw_request).create_error_response(
            message="The model does not support Transcriptions API")

    audio_data = await request.file.read()
    generator = await handler.create_transcription(audio_data, request,
                                                   raw_request)

    if isinstance(generator, ErrorResponse):
        return JSONResponse(content=generator.model_dump(),
                            status_code=generator.code)

    elif isinstance(generator, TranscriptionResponse):
        return JSONResponse(content=generator.model_dump())

    return StreamingResponse(content=generator, media_type="text/event-stream")


@router.post("/rerank",
             dependencies=[Depends(validate_json_request)],
             responses={
                 HTTPStatus.BAD_REQUEST.value: {
                     "model": ErrorResponse
                 },
                 HTTPStatus.INTERNAL_SERVER_ERROR.value: {
                     "model": ErrorResponse
                 },
             })
@with_cancellation
@load_aware_call
async def do_rerank(request: RerankRequest, raw_request: Request):
    handler = rerank(raw_request)
    if handler is None:
        return base(raw_request).create_error_response(
            message="The model does not support Rerank (Score) API")
    generator = await handler.do_rerank(request, raw_request)
    if isinstance(generator, ErrorResponse):
        return JSONResponse(content=generator.model_dump(),
                            status_code=generator.code)
    elif isinstance(generator, RerankResponse):
        return JSONResponse(content=generator.model_dump())

    assert_never(generator)


@router.post("/v1/rerank",
             dependencies=[Depends(validate_json_request)],
             responses={
                 HTTPStatus.BAD_REQUEST.value: {
                     "model": ErrorResponse
                 },
                 HTTPStatus.INTERNAL_SERVER_ERROR.value: {
                     "model": ErrorResponse
                 },
             })
@with_cancellation
async def do_rerank_v1(request: RerankRequest, raw_request: Request):
    logger.warning_once(
        "To indicate that the rerank API is not part of the standard OpenAI"
        " API, we have located it at `/rerank`. Please update your client "
        "accordingly. (Note: Conforms to JinaAI rerank API)")

    return await do_rerank(request, raw_request)


@router.post("/v2/rerank",
             dependencies=[Depends(validate_json_request)],
             responses={
                 HTTPStatus.BAD_REQUEST.value: {
                     "model": ErrorResponse
                 },
                 HTTPStatus.INTERNAL_SERVER_ERROR.value: {
                     "model": ErrorResponse
                 },
             })
@with_cancellation
async def do_rerank_v2(request: RerankRequest, raw_request: Request):
    return await do_rerank(request, raw_request)


TASK_HANDLERS: dict[str, dict[str, tuple]] = {
    "generate": {
        "messages": (ChatCompletionRequest, create_chat_completion),
        "default": (CompletionRequest, create_completion),
    },
    "embed": {
        "messages": (EmbeddingChatRequest, create_embedding),
        "default": (EmbeddingCompletionRequest, create_embedding),
    },
    "score": {
        "default": (RerankRequest, do_rerank)
    },
    "rerank": {
        "default": (RerankRequest, do_rerank)
    },
    "reward": {
        "messages": (PoolingChatRequest, create_pooling),
        "default": (PoolingCompletionRequest, create_pooling),
    },
    "classify": {
        "messages": (PoolingChatRequest, create_pooling),
        "default": (PoolingCompletionRequest, create_pooling),
    },
}

if envs.VLLM_SERVER_DEV_MODE:

    @router.get("/server_info")
    async def show_server_info(raw_request: Request):
        server_info = {"vllm_config": str(raw_request.app.state.vllm_config)}
        return JSONResponse(content=server_info)

    @router.post("/reset_prefix_cache")
    async def reset_prefix_cache(raw_request: Request):
        """
        Reset the prefix cache. Note that we currently do not check if the
        prefix cache is successfully reset in the API server.
        """
        device = None
        device_str = raw_request.query_params.get("device")
        if device_str is not None:
            device = Device[device_str.upper()]
        logger.info("Resetting prefix cache with specific %s...", str(device))
        await engine_client(raw_request).reset_prefix_cache(device)
        return Response(status_code=200)

    @router.post("/sleep")
    async def sleep(raw_request: Request):
        # get POST params
        level = raw_request.query_params.get("level", "1")
        await engine_client(raw_request).sleep(int(level))
        # FIXME: in v0 with frontend multiprocessing, the sleep command
        # is sent but does not finish yet when we return a response.
        return Response(status_code=200)

    @router.post("/wake_up")
    async def wake_up(raw_request: Request):
        tags = raw_request.query_params.getlist("tags")
        if tags == []:
            # set to None to wake up all tags if no tags are provided
            tags = None
        logger.info("wake up the engine with tags: %s", tags)
        await engine_client(raw_request).wake_up(tags)
        # FIXME: in v0 with frontend multiprocessing, the wake-up command
        # is sent but does not finish yet when we return a response.
        return Response(status_code=200)

    @router.get("/is_sleeping")
    async def is_sleeping(raw_request: Request):
        logger.info("check whether the engine is sleeping")
        is_sleeping = await engine_client(raw_request).is_sleeping()
        return JSONResponse(content={"is_sleeping": is_sleeping})


@router.post("/invocations",
             dependencies=[Depends(validate_json_request)],
             responses={
                 HTTPStatus.BAD_REQUEST.value: {
                     "model": ErrorResponse
                 },
                 HTTPStatus.UNSUPPORTED_MEDIA_TYPE.value: {
                     "model": ErrorResponse
                 },
                 HTTPStatus.INTERNAL_SERVER_ERROR.value: {
                     "model": ErrorResponse
                 },
             })
async def invocations(raw_request: Request):
    """
    For SageMaker, routes requests to other handlers based on model `task`.
    """
    try:
        body = await raw_request.json()
    except JSONDecodeError as e:
        raise HTTPException(status_code=HTTPStatus.BAD_REQUEST.value,
                            detail=f"JSON decode error: {e}") from e

    task = raw_request.app.state.task

    if task not in TASK_HANDLERS:
        raise HTTPException(
            status_code=400,
            detail=f"Unsupported task: '{task}' for '/invocations'. "
            f"Expected one of {set(TASK_HANDLERS.keys())}")

    handler_config = TASK_HANDLERS[task]
    if "messages" in body:
        request_model, handler = handler_config["messages"]
    else:
        request_model, handler = handler_config["default"]

    # this is required since we lose the FastAPI automatic casting
    request = request_model.model_validate(body)
    return await handler(request, raw_request)


if envs.VLLM_TORCH_PROFILER_DIR:
    logger.warning(
        "Torch Profiler is enabled in the API server. This should ONLY be "
        "used for local development!")

    @router.post("/start_profile")
    async def start_profile(raw_request: Request):
        logger.info("Starting profiler...")
        await engine_client(raw_request).start_profile()
        logger.info("Profiler started.")
        return Response(status_code=200)

    @router.post("/stop_profile")
    async def stop_profile(raw_request: Request):
        logger.info("Stopping profiler...")
        await engine_client(raw_request).stop_profile()
        logger.info("Profiler stopped.")
        return Response(status_code=200)


if envs.VLLM_ALLOW_RUNTIME_LORA_UPDATING:
    logger.warning(
        "LoRA dynamic loading & unloading is enabled in the API server. "
        "This should ONLY be used for local development!")

    @router.post("/v1/load_lora_adapter",
                 dependencies=[Depends(validate_json_request)])
    async def load_lora_adapter(request: LoadLoRAAdapterRequest,
                                raw_request: Request):
        handler = models(raw_request)
        response = await handler.load_lora_adapter(request)
        if isinstance(response, ErrorResponse):
            return JSONResponse(content=response.model_dump(),
                                status_code=response.code)

        return Response(status_code=200, content=response)

    @router.post("/v1/unload_lora_adapter",
                 dependencies=[Depends(validate_json_request)])
    async def unload_lora_adapter(request: UnloadLoRAAdapterRequest,
                                  raw_request: Request):
        handler = models(raw_request)
        response = await handler.unload_lora_adapter(request)
        if isinstance(response, ErrorResponse):
            return JSONResponse(content=response.model_dump(),
                                status_code=response.code)

        return Response(status_code=200, content=response)


def build_app(args: Namespace) -> FastAPI:
    if args.disable_fastapi_docs:
        app = FastAPI(openapi_url=None,
                      docs_url=None,
                      redoc_url=None,
                      lifespan=lifespan)
    else:
        app = FastAPI(lifespan=lifespan)
    app.include_router(router)
    app.root_path = args.root_path

    mount_metrics(app)

    app.add_middleware(
        CORSMiddleware,
        allow_origins=args.allowed_origins,
        allow_credentials=args.allow_credentials,
        allow_methods=args.allowed_methods,
        allow_headers=args.allowed_headers,
    )

    @app.exception_handler(HTTPException)
    async def http_exception_handler(_: Request, exc: HTTPException):
        err = ErrorResponse(message=exc.detail,
                            type=HTTPStatus(exc.status_code).phrase,
                            code=exc.status_code)
        return JSONResponse(err.model_dump(), status_code=exc.status_code)

    @app.exception_handler(RequestValidationError)
    async def validation_exception_handler(_: Request,
                                           exc: RequestValidationError):
        exc_str = str(exc)
        errors_str = str(exc.errors())

        if exc.errors() and errors_str and errors_str != exc_str:
            message = f"{exc_str} {errors_str}"
        else:
            message = exc_str

        err = ErrorResponse(message=message,
                            type=HTTPStatus.BAD_REQUEST.phrase,
                            code=HTTPStatus.BAD_REQUEST)
        return JSONResponse(err.model_dump(),
                            status_code=HTTPStatus.BAD_REQUEST)

    # Ensure --api-key option from CLI takes precedence over VLLM_API_KEY
    if token := args.api_key or envs.VLLM_API_KEY:

        @app.middleware("http")
        async def authentication(request: Request, call_next):
            if request.method == "OPTIONS":
                return await call_next(request)
            url_path = request.url.path
            if app.root_path and url_path.startswith(app.root_path):
                url_path = url_path[len(app.root_path):]
            if not url_path.startswith("/v1"):
                return await call_next(request)
            if request.headers.get("Authorization") != "Bearer " + token:
                return JSONResponse(content={"error": "Unauthorized"},
                                    status_code=401)
            return await call_next(request)

    if args.enable_request_id_headers:
        logger.warning(
            "CAUTION: Enabling X-Request-Id headers in the API Server. "
            "This can harm performance at high QPS.")

        @app.middleware("http")
        async def add_request_id(request: Request, call_next):
            request_id = request.headers.get(
                "X-Request-Id") or uuid.uuid4().hex
            response = await call_next(request)
            response.headers["X-Request-Id"] = request_id
            return response

    if envs.VLLM_DEBUG_LOG_API_SERVER_RESPONSE:
        logger.warning("CAUTION: Enabling log response in the API Server. "
                       "This can include sensitive information and should be "
                       "avoided in production.")

        @app.middleware("http")
        async def log_response(request: Request, call_next):
            response = await call_next(request)
            response_body = [
                section async for section in response.body_iterator
            ]
            response.body_iterator = iterate_in_threadpool(iter(response_body))
            logger.info("response_body={%s}",
                        response_body[0].decode() if response_body else None)
            return response

    for middleware in args.middleware:
        module_path, object_name = middleware.rsplit(".", 1)
        imported = getattr(importlib.import_module(module_path), object_name)
        if inspect.isclass(imported):
            app.add_middleware(imported)  # type: ignore[arg-type]
        elif inspect.iscoroutinefunction(imported):
            app.middleware("http")(imported)
        else:
            raise ValueError(f"Invalid middleware {middleware}. "
                             f"Must be a function or a class.")

    return app


async def init_app_state(
    engine_client: EngineClient,
    vllm_config: VllmConfig,
    state: State,
    args: Namespace,
) -> None:
    if args.served_model_name is not None:
        served_model_names = args.served_model_name
    else:
        served_model_names = [args.model]

    if args.disable_log_requests:
        request_logger = None
    else:
        request_logger = RequestLogger(max_log_len=args.max_log_len)

    base_model_paths = [
        BaseModelPath(name=name, model_path=args.model)
        for name in served_model_names
    ]

    state.engine_client = engine_client
    state.log_stats = not args.disable_log_stats
    state.vllm_config = vllm_config
    model_config = vllm_config.model_config

    resolved_chat_template = load_chat_template(args.chat_template)
    if resolved_chat_template is not None:
        # Get the tokenizer to check official template
        tokenizer = await engine_client.get_tokenizer()

        if isinstance(tokenizer, MistralTokenizer):
            # The warning is logged in resolve_mistral_chat_template.
            resolved_chat_template = resolve_mistral_chat_template(
                chat_template=resolved_chat_template)
        else:
            hf_chat_template = resolve_hf_chat_template(
                tokenizer=tokenizer,
                chat_template=None,
                tools=None,
                model_config=vllm_config.model_config,
            )

            if hf_chat_template != resolved_chat_template:
                logger.warning(
                    "Using supplied chat template: %s\n"
                    "It is different from official chat template '%s'. "
                    "This discrepancy may lead to performance degradation.",
                    resolved_chat_template, args.model)

    state.openai_serving_models = OpenAIServingModels(
        engine_client=engine_client,
        model_config=model_config,
        base_model_paths=base_model_paths,
        lora_modules=args.lora_modules,
        prompt_adapters=args.prompt_adapters,
    )
    await state.openai_serving_models.init_static_loras()
    state.openai_serving_chat = OpenAIServingChat(
        engine_client,
        model_config,
        state.openai_serving_models,
        args.response_role,
        request_logger=request_logger,
        chat_template=resolved_chat_template,
        chat_template_content_format=args.chat_template_content_format,
        return_tokens_as_token_ids=args.return_tokens_as_token_ids,
        enable_auto_tools=args.enable_auto_tool_choice,
        tool_parser=args.tool_call_parser,
        reasoning_parser=args.reasoning_parser,
        enable_prompt_tokens_details=args.enable_prompt_tokens_details,
    ) if model_config.runner_type == "generate" else None
    state.openai_serving_completion = OpenAIServingCompletion(
        engine_client,
        model_config,
        state.openai_serving_models,
        request_logger=request_logger,
        return_tokens_as_token_ids=args.return_tokens_as_token_ids,
    ) if model_config.runner_type == "generate" else None
    state.openai_serving_pooling = OpenAIServingPooling(
        engine_client,
        model_config,
        state.openai_serving_models,
        request_logger=request_logger,
        chat_template=resolved_chat_template,
        chat_template_content_format=args.chat_template_content_format,
    ) if model_config.runner_type == "pooling" else None
    state.openai_serving_embedding = OpenAIServingEmbedding(
        engine_client,
        model_config,
        state.openai_serving_models,
        request_logger=request_logger,
        chat_template=resolved_chat_template,
        chat_template_content_format=args.chat_template_content_format,
    ) if model_config.task == "embed" else None
    state.openai_serving_scores = ServingScores(
        engine_client,
        model_config,
        state.openai_serving_models,
        request_logger=request_logger) if model_config.task in (
            "score", "embed", "pooling") else None
    state.openai_serving_classification = ServingClassification(
        engine_client,
        model_config,
        state.openai_serving_models,
        request_logger=request_logger,
    ) if model_config.task == "classify" else None
    state.jinaai_serving_reranking = ServingScores(
        engine_client,
        model_config,
        state.openai_serving_models,
        request_logger=request_logger
    ) if model_config.task == "score" else None
    state.openai_serving_tokenization = OpenAIServingTokenization(
        engine_client,
        model_config,
        state.openai_serving_models,
        request_logger=request_logger,
        chat_template=resolved_chat_template,
        chat_template_content_format=args.chat_template_content_format,
    )
    state.openai_serving_transcription = OpenAIServingTranscription(
        engine_client,
        model_config,
        state.openai_serving_models,
        request_logger=request_logger,
    ) if model_config.runner_type == "transcription" else None
    state.task = model_config.task

    state.enable_server_load_tracking = args.enable_server_load_tracking
    state.server_load_metrics = 0


def create_server_socket(addr: tuple[str, int]) -> socket.socket:
    family = socket.AF_INET
    if is_valid_ipv6_address(addr[0]):
        family = socket.AF_INET6

    sock = socket.socket(family=family, type=socket.SOCK_STREAM)
    sock.setsockopt(socket.SOL_SOCKET, socket.SO_REUSEADDR, 1)
    sock.setsockopt(socket.SOL_SOCKET, socket.SO_REUSEPORT, 1)
    sock.bind(addr)

    return sock


async def run_server(args, **uvicorn_kwargs) -> None:
    logger.info("vLLM API server version %s", VLLM_VERSION)
    log_non_default_args(args)

    if args.tool_parser_plugin and len(args.tool_parser_plugin) > 3:
        ToolParserManager.import_tool_parser(args.tool_parser_plugin)

    valid_tool_parses = ToolParserManager.tool_parsers.keys()
    if args.enable_auto_tool_choice \
        and args.tool_call_parser not in valid_tool_parses:
        raise KeyError(f"invalid tool call parser: {args.tool_call_parser} "
                       f"(chose from {{ {','.join(valid_tool_parses)} }})")

    valid_reasoning_parses = ReasoningParserManager.reasoning_parsers.keys()
    if args.reasoning_parser \
        and args.reasoning_parser not in valid_reasoning_parses:
        raise KeyError(
            f"invalid reasoning parser: {args.reasoning_parser} "
            f"(chose from {{ {','.join(valid_reasoning_parses)} }})")

    # workaround to make sure that we bind the port before the engine is set up.
    # This avoids race conditions with ray.
    # see https://github.com/vllm-project/vllm/issues/8204
    sock_addr = (args.host or "", args.port)
    sock = create_server_socket(sock_addr)

    # workaround to avoid footguns where uvicorn drops requests with too
    # many concurrent requests active
    set_ulimit()

    def signal_handler(*_) -> None:
        # Interrupt server on sigterm while initializing
        raise KeyboardInterrupt("terminated")

    signal.signal(signal.SIGTERM, signal_handler)

    if args.cornserve_sidecar_ranks:
        logger.info("Configuring OpenTelemetry with cornserve sidecar ranks")
        configure_otel(f"vLLM{str(args.cornserve_sidecar_ranks).replace(' ', '')}")

    async with build_async_engine_client(args) as engine_client:
        app = build_app(args)

<<<<<<< HEAD
        FastAPIInstrumentor().instrument_app(app)

        model_config = await engine_client.get_model_config()
        await init_app_state(engine_client, model_config, app.state, args)
=======
        vllm_config = await engine_client.get_vllm_config()
        await init_app_state(engine_client, vllm_config, app.state, args)
>>>>>>> dc1440cf

        def _listen_addr(a: str) -> str:
            if is_valid_ipv6_address(a):
                return '[' + a + ']'
            return a or "0.0.0.0"

        is_ssl = args.ssl_keyfile and args.ssl_certfile
        logger.info("Starting vLLM API server on http%s://%s:%d",
                    "s" if is_ssl else "", _listen_addr(sock_addr[0]),
                    sock_addr[1])

        shutdown_task = await serve_http(
            app,
            sock=sock,
            enable_ssl_refresh=args.enable_ssl_refresh,
            host=args.host,
            port=args.port,
            log_level=args.uvicorn_log_level,
            # NOTE: When the 'disable_uvicorn_access_log' value is True,
            # no access log will be output.
            access_log=not args.disable_uvicorn_access_log,
            timeout_keep_alive=TIMEOUT_KEEP_ALIVE,
            ssl_keyfile=args.ssl_keyfile,
            ssl_certfile=args.ssl_certfile,
            ssl_ca_certs=args.ssl_ca_certs,
            ssl_cert_reqs=args.ssl_cert_reqs,
            **uvicorn_kwargs,
        )

    # NB: Await server shutdown only after the backend context is exited
    try:
        await shutdown_task
    finally:
        sock.close()


if __name__ == "__main__":
    # NOTE(simon):
    # This section should be in sync with vllm/entrypoints/cli/main.py for CLI
    # entrypoints.
    cli_env_setup()
    parser = FlexibleArgumentParser(
        description="vLLM OpenAI-Compatible RESTful API server.")
    parser = make_arg_parser(parser)
    args = parser.parse_args()
    validate_parsed_serve_args(args)

    uvloop.run(run_server(args))<|MERGE_RESOLUTION|>--- conflicted
+++ resolved
@@ -1332,16 +1332,10 @@
 
     async with build_async_engine_client(args) as engine_client:
         app = build_app(args)
-
-<<<<<<< HEAD
         FastAPIInstrumentor().instrument_app(app)
 
-        model_config = await engine_client.get_model_config()
-        await init_app_state(engine_client, model_config, app.state, args)
-=======
         vllm_config = await engine_client.get_vllm_config()
         await init_app_state(engine_client, vllm_config, app.state, args)
->>>>>>> dc1440cf
 
         def _listen_addr(a: str) -> str:
             if is_valid_ipv6_address(a):
