# SPDX-License-Identifier: Apache-2.0

from abc import ABC, abstractmethod
from collections.abc import Sequence
from pathlib import Path
from typing import TYPE_CHECKING, Generic, NamedTuple, TypeVar

if TYPE_CHECKING:
    from vllm.sequence import SequenceGroupMetadata

<<<<<<< HEAD
from .inputs import (ModalityData, MultiModalDataDict, MultiModalKwargs,
                     PlaceholderRange)
from PIL import Image

logger = init_logger(__name__)

MultiModalInputMapper = Callable[[InputContext, ModalityData[object]],
                                 MultiModalKwargs]
"""
Return a dictionary to be passed as keyword arguments to
:meth:`~torch.nn.Module.forward`. This is similar in concept to tokenizers
and processors in HuggingFace Transformers.

If the data is not supported, throw :exc:`TypeError`.
"""

MultiModalTokensCalc = Union[int, Callable[[InputContext], int]]
"""
Calculate the maximum number of multimodal tokens input to the language
model. This does not include tokens that correspond to the input text.
"""
=======
from .inputs import MultiModalKwargs, PlaceholderRange
>>>>>>> dc1440cf

_T = TypeVar("_T")


class MultiModalPlaceholderMap:
    """
    Relates multi-modal embeddings to their corresponding placeholders.

    Note: This is only used in V0.
    """

    class IndexMap(NamedTuple):
        src: list[int]
        dest: list[int]

    src_ranges: list[range]
    """
    The indices of the multi-modal embeddings that will replace the
    corresponding placeholder embeddings pointed to by ``dest_ranges``.
    """

    src_len: int
    """
    The total number of flattened multi-modal embeddings.
    """

    dest_ranges: list[range]
    """
    The indices of the placeholder embeddings that will be replaced by the
    multimodal embeddings.
    """

    dest_len: int
    """
    The total number of embeddings in the destination tensor.
    """

    def __init__(self):
        self.src_ranges = []
        self.src_len = 0
        self.dest_ranges = []
        self.dest_len = 0

    @classmethod
    def from_seq_group(
        cls, seq_group: "SequenceGroupMetadata", positions: range
    ) -> tuple[MultiModalKwargs, dict[str, "MultiModalPlaceholderMap"]]:
        """
        Returns the multi-modal items that intersect with the portion of a
        prompt (``seq_group``) represented by ``positions``, as well as a
        ``MultiModalPlaceholderMap`` that relates the multi-modal embedding
        vectors to their corresponding placeholders.

        Examples:

        ```
        Prompt:    |AAAA BBBB What's in these images?|
        Positions: |.................................|

            images      = [A, B]
            src_ranges  = [(0, 4), (4, 8)]
            dest_ranges = [(0, 4), (5, 9)]

        Prompt:    |AAAA BBBB What's in these images?|
        Positions: |  .....                          |

            images      = [A, B]
            src_ranges  = [(2, 4), (4, 6)]
            dest_ranges = [(0, 2), (3, 5)]

        Prompt:    |AAAA BBBB What's in these images?|
        Positions: |     .........                   |

            images      = [B]
            src_ranges  = [(0, 4)]
            dest_ranges = [(0, 4)]

        Prompt:    |AAAA BBBB What's in these images?|
        Positions: |          .......................|

            images      = []
            src_ranges  = []
            dest_ranges = []
        ```
        """
        seq_mm_data = seq_group.multi_modal_data
        seq_mm_placeholders = seq_group.multi_modal_placeholders

        if not seq_mm_data or not seq_mm_placeholders:
            return MultiModalKwargs({}), {}

        placeholder_maps = dict[str, MultiModalPlaceholderMap]()

        for modality, placeholders in seq_mm_placeholders.items():
            placeholder_map = MultiModalPlaceholderMap()

            if positions:
                placeholder_map.append_items_from_seq_group(
                    positions,
                    # Dummy, since we don't care about intersecting items
                    [None] * len(placeholders),
                    placeholders,
                )

            placeholder_maps[modality] = placeholder_map

        return seq_mm_data, placeholder_maps

    def append_items_from_seq_group(
        self,
        positions: range,
        multi_modal_items: list[_T],
        multi_modal_placeholders: Sequence[PlaceholderRange],
    ) -> list[_T]:
        """
        Adds the multi-modal items that intersect ```positions`` to this
        placeholder map and returns the intersecting items.
        """
        intersecting_items = []

        if len(multi_modal_items) != len(multi_modal_placeholders):
            raise ValueError(
                "Multi-modal placeholders and items must have the same length."
            )
        for placeholder_dict, mm_item in zip(multi_modal_placeholders,
                                             multi_modal_items):
            placeholder = range(
                placeholder_dict.offset,
                placeholder_dict.offset + placeholder_dict.length,
            )
            intersection = range(
                max(positions.start, placeholder.start),
                min(positions.stop, placeholder.stop),
            )

            if not intersection:
                # Skip this multi-modal item.
                continue

            token_embedding_range = range(
                intersection.start - positions.start,
                intersection.stop - positions.start,
            )

            multimodal_embedding_range = range(
                intersection.start - placeholder.start + self.src_len,
                intersection.stop - placeholder.start + self.src_len,
            )

            intersecting_items.append(mm_item)
            self.dest_ranges.append(token_embedding_range)
            self.src_ranges.append(multimodal_embedding_range)
            self.src_len += len(placeholder)

        self.dest_len += len(positions)
        return intersecting_items

    def extend(self, other: "MultiModalPlaceholderMap"):
        """
        Adds the placeholders from another ``MultiModalPlaceholderMap`` to this
        instance based on the source and destination tensors being
        concatenated.
        """

        self.src_ranges.extend(
            range(self.src_len + r.start, self.src_len + r.stop)
            for r in other.src_ranges)
        self.src_len += other.src_len
        self.dest_ranges.extend(
            range(self.dest_len + r.start, self.dest_len + r.stop)
            for r in other.dest_ranges)
        self.dest_len += other.dest_len

    def index_map(self) -> "IndexMap":
        """
        Finalizes the placeholder map into lists of indices that can be used to
        index the source and destination tensors.
        """

        src_indices = [i for r in self.src_ranges for i in r]
        dest_indices = [i for r in self.dest_ranges for i in r]

        if len(src_indices) != len(dest_indices):
            raise ValueError(
                f"The number of source ({len(src_indices)}) and destination "
                f"indices ({len(dest_indices)}) must be the same.")

        return self.IndexMap(src=src_indices, dest=dest_indices)


class MediaIO(ABC, Generic[_T]):

    @abstractmethod
    def load_bytes(self, data: bytes) -> _T:
        raise NotImplementedError

    @abstractmethod
    def load_base64(self, media_type: str, data: str) -> _T:
        """
        List of media types:
        https://www.iana.org/assignments/media-types/media-types.xhtml
        """
        raise NotImplementedError

    @abstractmethod
    def load_file(self, filepath: Path) -> _T:
        raise NotImplementedError

class CornserveData(Generic[_T]):
    """A placeholder class for data returned by cornserve."""
    def __init__(self, id: str, data: _T) -> None:
        self.id = id
        # this field stores the original data
        self.data = data
    
    def __repr__(self) -> str:
        return f"CornserveData(id={self.id}, data={self.data})"<|MERGE_RESOLUTION|>--- conflicted
+++ resolved
@@ -8,31 +8,7 @@
 if TYPE_CHECKING:
     from vllm.sequence import SequenceGroupMetadata
 
-<<<<<<< HEAD
-from .inputs import (ModalityData, MultiModalDataDict, MultiModalKwargs,
-                     PlaceholderRange)
-from PIL import Image
-
-logger = init_logger(__name__)
-
-MultiModalInputMapper = Callable[[InputContext, ModalityData[object]],
-                                 MultiModalKwargs]
-"""
-Return a dictionary to be passed as keyword arguments to
-:meth:`~torch.nn.Module.forward`. This is similar in concept to tokenizers
-and processors in HuggingFace Transformers.
-
-If the data is not supported, throw :exc:`TypeError`.
-"""
-
-MultiModalTokensCalc = Union[int, Callable[[InputContext], int]]
-"""
-Calculate the maximum number of multimodal tokens input to the language
-model. This does not include tokens that correspond to the input text.
-"""
-=======
 from .inputs import MultiModalKwargs, PlaceholderRange
->>>>>>> dc1440cf
 
 _T = TypeVar("_T")
 
@@ -239,14 +215,4 @@
 
     @abstractmethod
     def load_file(self, filepath: Path) -> _T:
-        raise NotImplementedError
-
-class CornserveData(Generic[_T]):
-    """A placeholder class for data returned by cornserve."""
-    def __init__(self, id: str, data: _T) -> None:
-        self.id = id
-        # this field stores the original data
-        self.data = data
-    
-    def __repr__(self) -> str:
-        return f"CornserveData(id={self.id}, data={self.data})"+        raise NotImplementedError