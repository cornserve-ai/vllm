--- conflicted
+++ resolved
@@ -10,11 +10,8 @@
 from PIL import Image
 
 from vllm.logger import init_logger
-<<<<<<< HEAD
 from vllm.multimodal.inputs import DataForward
-=======
 from vllm.multimodal.image import convert_image_mode
->>>>>>> 58738772
 
 if TYPE_CHECKING:
     from vllm.inputs import TokensPrompt
